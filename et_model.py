import pandas as pd
import numpy as np
import yaml
from pvlib.iotools import read_epw
from pandas import ExcelWriter

# Constants
LAMBDA = 2.45  # MJ/kg, latent heat of vaporisation
MJ_TO_KWH = 1 / 3.6
GAMMA = 0.0665  # Psychrometric constant

# File paths
epw_file = 'weather.epw'
props_csv = 'plant_properties.csv'
config_file = 'config.yaml'
output_excel = 'et_hourly_results.xlsx'

# Load weather data
epw_data, _ = read_epw(epw_file)
weather_df = epw_data[['temp_air', 'wind_speed', 'relative_humidity', 'ghi', 'precipitation']].copy()
weather_df.columns = ['T', 'u2', 'RH', 'GHI', 'Precip_mm']

# Load plant data
props_df = pd.read_csv(props_csv)
with open(config_file, 'r') as f:
    config = yaml.safe_load(f)

# Merge properties into config
plants_config = []
for plant in config['plants']:
    row = props_df.loc[props_df['Plant Type'] == plant['type']]
    if row.empty:
        available_types = props_df['Plant Type'].unique()
        raise ValueError(f"Plant type '{plant['type']}' not found in plant_properties.csv. Available types: {', '.join(available_types)}")
    props = row.iloc[0]
    plants_config.append({
        'type': plant['type'],
        'area_m2': plant['area_m2'],
        'kc': props['Kc'],
        'root_depth_m': props['Root Depth (m)'],
        'wilting_point': props['Wilting Point'],
        'field_capacity': props['Field Capacity']
    })

# Helper functions
def saturation_vapour_pressure(T):
    """
    Calculates the saturation vapor pressure at a given temperature.
    
    Args:
        T: Air temperature in degrees Celsius.
    
    Returns:
        Saturation vapor pressure in kilopascals (kPa).
    """
    return 0.6108 * np.exp((17.27 * T) / (T + 237.3))

def delta_vapour_pressure(T):
    """
    Calculates the slope of the saturation vapor pressure curve at a given temperature.
    
    Args:
        T: Air temperature in degrees Celsius.
    
    Returns:
        The slope of the saturation vapor pressure curve (kPa/°C) at temperature T.
    """
    es = saturation_vapour_pressure(T)
    return 4098 * es / (T + 237.3)**2

<<<<<<< HEAD
def calculate_et0(row):
    """
    Calculates hourly reference evapotranspiration (ET0) using the FAO Penman-Monteith equation.
    
    Args:
        row: A pandas Series containing temperature ('T', °C), wind speed ('u2', m/s),
            relative humidity ('RH', %), and global horizontal irradiance ('GHI', W/m²).
    
    Returns:
        The computed ET0 value in millimeters per hour (mm/hr), constrained to be non-negative.
=======
def calculate_et0(row: pd.Series) -> float:
    """
    Calculate reference evapotranspiration (ET0) using the FAO Penman-Monteith equation.
    
    Reference: Allen, R.G., Pereira, L.S., Raes, D., Smith, M., 1998.
    Crop Evapotranspiration - Guidelines for Computing Crop Water Requirements.
    FAO Irrigation and Drainage Paper 56, Rome, Italy.
    
    Args:
        row: Pandas Series containing weather data (T, u2, RH, GHI)
        
    Returns:
        Hourly reference evapotranspiration in mm
>>>>>>> bdabd994
    """
    T, u2, RH, GHI = row['T'], row['u2'], row['RH'], row['GHI']
    es = saturation_vapour_pressure(T)
    ea = es * RH / 100
    delta = delta_vapour_pressure(T)
    Rn = GHI * 0.8 / 3.6  # MJ/m²/hr
    et0 = ((0.408 * delta * Rn) + (GAMMA * (900 / (T + 273)) * u2 * (es - ea))) / (delta + GAMMA * (1 + 0.34 * u2))
    return max(et0, 0)

def xl_col_letter(col_name):
    """Convert column name to Excel column letter."""
    import string
    if col_name in weather_df.columns:
        col_num = weather_df.columns.get_loc(col_name) + 1
        col_letter = ''
        while col_num > 0:
            col_num, remainder = divmod(col_num - 1, 26)
            col_letter = string.ascii_uppercase[remainder] + col_letter
        return col_letter
    else:
        raise ValueError(f"Column {col_name} not found in DataFrame")

# Calculate ET0
weather_df['ET0_mm'] = weather_df.apply(calculate_et0, axis=1)

# Initialise total ET actual
total_et_actual = np.zeros(len(weather_df))
try:
    writer = ExcelWriter(output_excel, engine='xlsxwriter')
except Exception as e:
    print(f"Error creating Excel file: {e}")
    raise

# Simulate each plant
for plant in plants_config:
    plant_type = plant['type']
    area = plant['area_m2']
    kc = plant['kc']
    root_depth = plant['root_depth_m']
    theta_wp = plant['wilting_point']
    theta_fc = plant['field_capacity']
    
    theta = theta_fc
    thetas, kss, et_actuals, cooling_kWh = [], [], [], []
    
    for i, row in weather_df.iterrows():
        P = row['Precip_mm'] / 1000  # mm to m
        ET0_mm = row['ET0_mm']
        
        if theta >= theta_fc:
            Ks = 1
        elif theta <= theta_wp:
            Ks = 0
        else:
            Ks = (theta - theta_wp) / (theta_fc - theta_wp)
        
        ET_actual_mm = Ks * kc * ET0_mm
        # Calculate infiltration with simple rainfall intensity threshold
        P_infiltration = P
        if P * 1000 > 20:  # If precipitation > 20mm, assume partial runoff
            P_infiltration = min(P, 20/1000 + (P - 20/1000) * 0.7)  # 70% of rainfall above 20mm becomes runoff
            
        theta += (P_infiltration - ET_actual_mm / 1000) / root_depth
        theta = min(max(theta, theta_wp), theta_fc)
        
        cooling = ET_actual_mm * area * LAMBDA * MJ_TO_KWH / 1000
        
        total_et_actual[i] += ET_actual_mm
        
        thetas.append(theta)
        kss.append(Ks)
        et_actuals.append(ET_actual_mm)
        cooling_kWh.append(cooling)
    
    # Store in DataFrame
    weather_df[f'SoilTheta_{plant_type}'] = thetas
    weather_df[f'Ks_{plant_type}'] = kss
    weather_df[f'ET_actual_{plant_type}'] = et_actuals
    weather_df[f'Cooling_{plant_type}_kWh'] = cooling_kWh

# Add total ET line
weather_df['ET_actual_total'] = total_et_actual

# Save and chart
weather_df.to_excel(writer, sheet_name='ET Results', index=False)
workbook = writer.book
worksheet = writer.sheets['ET Results']
chart = workbook.add_chart({'type': 'line'})

for plant in plants_config:
    plant_type = plant['type']
    chart.add_series({
        'name': f'ET_actual_{plant_type}',
        'categories': ['ET Results', 1, 0, len(weather_df), 0],
        'values':     f'=ET Results!${xl_col_letter(f"ET_actual_{plant_type}")}$2:${xl_col_letter(f"ET_actual_{plant_type}")}${len(weather_df)+1}',
    })

chart.add_series({
    'name': 'ET_actual_total',
    'categories': ['ET Results', 1, 0, len(weather_df), 0],
    'values':     f'=ET Results!${xl_col_letter("ET_actual_total")}$2:${xl_col_letter("ET_actual_total")}${len(weather_df)+1}',
    'line': {'width': 2.25, 'dash_type': 'solid', 'color': 'black'}
})

chart.set_title({'name': 'Hourly Actual ET by Plant Type'})
chart.set_x_axis({'name': 'Time'})
chart.set_y_axis({'name': 'ET (mm)'})
worksheet.insert_chart('J2', chart)

writer.close()
print("Done. Results written to", output_excel)<|MERGE_RESOLUTION|>--- conflicted
+++ resolved
@@ -68,18 +68,6 @@
     es = saturation_vapour_pressure(T)
     return 4098 * es / (T + 237.3)**2
 
-<<<<<<< HEAD
-def calculate_et0(row):
-    """
-    Calculates hourly reference evapotranspiration (ET0) using the FAO Penman-Monteith equation.
-    
-    Args:
-        row: A pandas Series containing temperature ('T', °C), wind speed ('u2', m/s),
-            relative humidity ('RH', %), and global horizontal irradiance ('GHI', W/m²).
-    
-    Returns:
-        The computed ET0 value in millimeters per hour (mm/hr), constrained to be non-negative.
-=======
 def calculate_et0(row: pd.Series) -> float:
     """
     Calculate reference evapotranspiration (ET0) using the FAO Penman-Monteith equation.
@@ -93,7 +81,6 @@
         
     Returns:
         Hourly reference evapotranspiration in mm
->>>>>>> bdabd994
     """
     T, u2, RH, GHI = row['T'], row['u2'], row['RH'], row['GHI']
     es = saturation_vapour_pressure(T)
